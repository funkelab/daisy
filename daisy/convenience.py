--- conflicted
+++ resolved
@@ -32,15 +32,6 @@
     stop_event = Event()
 
     IOLooper.clear()
-<<<<<<< HEAD
-    pool = ThreadPool(processes=1)
-    result = pool.apply_async(_run_blockwise, args=(tasks, stop_event, tcp_timeout))
-    try:
-        return result.get()
-    except KeyboardInterrupt:
-        stop_event.set()
-        return result.get()
-=======
     with ThreadPool(processes=1) as pool:
         result = pool.apply_async(_run_blockwise, args=(tasks, stop_event))
         try:
@@ -48,7 +39,6 @@
         except KeyboardInterrupt:
             stop_event.set()
             return result.get()
->>>>>>> 16ad5f76
 
 
 def _run_blockwise(tasks, stop_event, tcp_timeout):
